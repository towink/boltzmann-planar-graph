--- conflicted
+++ resolved
@@ -21,7 +21,9 @@
 from planar_graph_sampler.combinatorial_classes.halfedge import ClosureHalfEdge
 from planar_graph_sampler.combinatorial_classes.dissection import IrreducibleDissection
 from framework.utils import Counter
+
 counter = Counter()
+
 
 class Closure:
 
@@ -50,7 +52,7 @@
 
                     if top_half_edge.number_proximate_inner_edges == 3:
                         new_half_edge = ClosureHalfEdge()
-                       # new_half_edge.add_to_closure(current_half_edge, current_half_edge.next, top_half_edge, False)
+                        # new_half_edge.add_to_closure(current_half_edge, current_half_edge.next, top_half_edge, False)
                         current_half_edge.add_to_closure(top_half_edge, False, new_half_edge)
                         current_half_edge = top_half_edge.prior
                     else:
@@ -78,7 +80,7 @@
 
         # Connect the starting half-edge of our planar map with the _first node of the hexagon
         new_half_edge = ClosureHalfEdge()
-        #new_half_edge.add_to_closure(hexagon_start_half_edge, hexagon[11], starting_half_edge, True)
+        # new_half_edge.add_to_closure(hexagon_start_half_edge, hexagon[11], starting_half_edge, True)
         hexagon_start_half_edge.add_to_closure(starting_half_edge, True, new_half_edge)
 
         connecting_half_edge = new_half_edge
@@ -122,7 +124,7 @@
 
                 if visited_more and id(hexagon_iter) == id(hexagon[0]):
                     last_added_edge = connecting_half_edge.next
-                    #fresh_half_edge.add_to_closure(connecting_half_edge, last_added_edge, current_half_edge, True)
+                    # fresh_half_edge.add_to_closure(connecting_half_edge, last_added_edge, current_half_edge, True)
                     connecting_half_edge.add_to_closure(current_half_edge, True, fresh_half_edge)
                 else:
                     last_added_edge = hexagon_iter.next
@@ -136,9 +138,7 @@
 
         return hexagon[0]
 
-
-
-    # Constructs a hexagon from a list of half_edges. 
+    # Constructs a hexagon from a list of half_edges.
     def ___construct_hexagon(self, hexagon_half_edges, partial_closure_edge):
         inv_color = None
         color = partial_closure_edge.color
@@ -244,7 +244,7 @@
 
         # Test if the outer face is a hexagon
         curr_half_edge = hex_half_edge
-        assert(curr_half_edge.is_hexagonal)
+        assert (curr_half_edge.is_hexagonal)
         hex_edges = 0
         while True:
             curr_half_edge = curr_half_edge.opposite
@@ -256,7 +256,7 @@
             if curr_half_edge == hex_half_edge:
                 break
             hex_edges += 1
-        assert(hex_edges == 5)
+        assert (hex_edges == 5)
 
         # Test if every node has at most two hexagonal edges
         for node in node_dict:
@@ -283,13 +283,15 @@
     def closure(self, binary_tree):
         """Implements the bijection between the binary trees and the irreducible
         dissections of hexagon. 
-        :param: binary_tree: BinaryTree
-        :return: IrreducibleDissection(init_half_edge): IrreducibleDissection
+
+        Parameters
+        ----------
+        binary_tree: BinaryTree
+
+        Returns
+        -------
+        IrreducibleDissection(init_half_edge): IrreducibleDissection
             Irreducible dissection of hexagon
-<<<<<<< HEAD
-        """
-        init_half_edge = binary_tree
-=======
 
         Notes
         -----
@@ -305,10 +307,6 @@
         """
 
         init_half_edge = binary_tree.half_edge
->>>>>>> c5728e1a
         # This edge is hexagonal and points in ccw direction
         init_half_edge = self.___bicolored_complete_closure(init_half_edge)
-        self.test_partial_closure(init_half_edge)
-        self.test_connections_between_half_edges(init_half_edge)
-        self.test_planarity_of_embedding(init_half_edge)
         return IrreducibleDissection(init_half_edge)