--- conflicted
+++ resolved
@@ -12,7 +12,6 @@
 #           Rudi Floren <rudi.floren@gmail.com>
 #           Tobias Winkler <tobias.winkler1@rwth-aachen.de>
 
-from framework.generic_classes import CombinatorialClass
 from framework.utils import Counter
 from planar_graph_sampler.combinatorial_classes.half_edge_graph import HalfEdgeGraph
 from planar_graph_sampler.combinatorial_classes.halfedge import HalfEdge
@@ -31,89 +30,10 @@
             half_edge.node_nr = next(counter)
         super(OneConnectedPlanarGraph, self).__init__(half_edge)
 
-<<<<<<< HEAD
-    def u_atoms(self):
-        raise NotImplementedError
-
-    def l_atoms(self):
-        raise NotImplementedError
-
-    def random_u_atom(self):
-        raise NotImplementedError
-
-    def random_l_atom(self):
-        raise NotImplementedError
-
-    # we don't need this.
-    def replace_u_atoms(self, sampler, x, y):
-        raise NotImplementedError
-
-    # we don't need this 
-    def replace_l_atoms(self, sampler, x, y):
-        raise NotImplementedError
-
-    # this is an ugly method to avoid using isinstance or similar
-    def is_l_atom(self):
-        raise NotImplementedError
-
-    # this is an ugly method to avoid using isinstance or similar
-    def is_u_atom(self):
-        raise NotImplementedError
-
-    def __str__(self):
-        repr = 'Root Edge : %s \n' % self.root_half_edge.__repr__()
-        repr += 'Vertices : %s' % self.vertices_list.__repr__()
-        repr += 'Edges : %s' % self.edges_list.__repr__()
-        return repr
-
-
-class UnrootedTwoConnectedPlanarGraph(CombinatorialClass):
-
-    def __init__(self, vertices_list, edges_list, root_vertex):
-        self.vertices_list = vertices_list
-        self.edges_list = edges_list
-        # A list of half-edges belonging to the root-vertex
-        self.root_vertex = root_vertex
-    
-    def get_u_size(self):
-        return len(self.edges_list)
-
-    def get_l_size(self):
-        return len(self.vertices_list)
-
-    def u_atoms(self):
-        raise NotImplementedError
-
-    def l_atoms(self):
-        raise NotImplementedError
-
-    def random_u_atom(self):
-        raise NotImplementedError
-
-    def random_l_atom(self):
-        raise NotImplementedError
-
-    # we don't need this.
-    def replace_u_atoms(self, sampler, x, y):
-        raise NotImplementedError
-
-    # we don't need this 
-    def replace_l_atoms(self, sampler, x, y):
-        raise NotImplementedError
-
-    # this is an ugly method to avoid using isinstance or similar
-    def is_l_atom(self):
-        raise NotImplementedError
-
-    # this is an ugly method to avoid using isinstance or similar
-    def is_u_atom(self):
-        raise NotImplementedError
-=======
     @property
     def is_consistent(self):
         return super(OneConnectedPlanarGraph, self).is_consistent
         # TODO
->>>>>>> c5728e1a
 
     def __str__(self):
         return "Connected planar graph (l: {}, u: {})".format(self.number_of_nodes, self.number_of_edges)