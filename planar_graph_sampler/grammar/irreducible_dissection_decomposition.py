--- conflicted
+++ resolved
@@ -111,22 +111,10 @@
 
     while True:
         # diss = grammar.sample(sampled_class, symbolic_x, symbolic_y)
-        diss = grammar.iterative_sampling(sampled_class, symbolic_x, symbolic_y)
+        diss = grammar.sample_iterative(sampled_class, symbolic_x, symbolic_y)
         if True:
-<<<<<<< HEAD
             print(diss)
             diss = diss.underive_all()
             # assert diss.is_consistent
             diss.plot(with_labels=False, use_planar_drawer=False, node_size=25)
             plt.show()
-=======
-            #print(diss)
-            try:
-                assert diss.is_consistent
-
-                import matplotlib.pyplot as plt
-                #diss.plot(with_labels=True, use_planar_drawer=True, node_size=50)
-                #plt.show()
-            except AttributeError:
-                pass
->>>>>>> 468dc05f
