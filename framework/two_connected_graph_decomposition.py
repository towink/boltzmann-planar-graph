from .decomposition_grammar import AliasSampler
from .three_connected_graph_decomposition import three_connected_graph_grammar
from .samplers.generic_samplers import *
from .decomposition_grammar import DecompositionGrammar
from .combinatorial_classes.network import NetworkClass
from .bijections.halfedge import HalfEdge
from .bijections.network_merge_in_series import NetworkMergeInSeries
from .bijections.network_paralel_merge import NetworkMergeInParallel
from .utils import bern
from .bijections.closure import Closure
from .combinatorial_classes import UDerivedClass
from random import choice
import logging

Z = ZeroAtomSampler()
L = LAtomSampler()
U = UAtomSampler()
G_3_arrow = AliasSampler('G_3_arrow')
G_3_arrow_dx = AliasSampler('G_3_arrow_dx')
G_3_arrow_dy = AliasSampler('G_3_arrow_dy')
Link = AliasSampler('Link')
D = AliasSampler('D')
D_dx = AliasSampler('D_dx')
S = AliasSampler('S')
S_dx = AliasSampler('S_dx')
P = AliasSampler('P')
P_dx = AliasSampler('P_dx')
H = AliasSampler('H')
H_dx = AliasSampler('H_dx')
F = AliasSampler('F')
F_dx = AliasSampler('F_dx')
G_2_dy = AliasSampler('G_2_dy')
G_2_dy_dx = AliasSampler('G_2_dy_dx')
G_2_arrow = AliasSampler('G_2_arrow')
G_2_arrow_dx = AliasSampler('G_2_arrow_dx')
Bij = BijectionSampler
DyFromDx = UDerFromLDerSampler
Trans = TransformationSampler

def _create_root_network_edge():
    # Create the zero-pole of the network
    root_half_edge = HalfEdge()
    root_half_edge.next = root_half_edge
    root_half_edge.prior = root_half_edge

    # Creates the inf-pole
    root_half_edge_opposite = HalfEdge
    root_half_edge_opposite.next = root_half_edge_opposite
    root_half_edge_opposite.prior = root_half_edge_opposite

    # Link the poles
    root_half_edge.opposite = root_half_edge_opposite
    root_half_edge_opposite.opposite = root_half_edge

    return root_half_edge

def bij_u_atom_to_network(decomp):
<<<<<<< HEAD
    vertices_list = []
    edges_list = []
    root_half_edge = _create_root_network_edge()
    result = NetworkClass(vertices_list, edges_list, root_half_edge)
    assert (decomp.get_u_size() == result.get_u_size())
    assert (decomp.get_l_size() == result.get_l_size())
    return result

def bij_s_decomp_to_network(decomp):
    # decomp has this structure: ((first_network, l_atom), second_network)
    network = decomp.first.first
    network_for_plugging = decomp.second

    # Use the serial merge bijection to merge the networks
    result = NetworkMergeInSeries().merge_networks_in_series(network, network_for_plugging)

    # Check the properties
    assert (decomp.get_u_size() == result.get_u_size())
    assert (decomp.get_l_size() == result.get_l_size())
    return result

def bij_p_decomp1_to_network(decomp):
    # decomp has the structure: (link_graph, [set of networks])
    # get the parallel composition of the networks
    result = bij_p_decomp2_to_network(decomp.second)
    # add link between the poles
    result.edges_list.append(result.root_half_edge)
    assert (decomp.get_u_size() == result.get_u_size())
    assert (decomp.get_l_size() == result.get_l_size())
    return result

def bij_p_decomp2_to_network(decomp):
    # decomp has the structure: [set of networks]
    networks = decomp

    # Merge the netwowrks in parallel
    result = networks[0]
    for i in range(1, len(networks)):
        result = NetworkMergeInParallel().merge_networks_in_parallel(result, networks[i])

    # Check the properties
    assert (decomp.get_u_size() == result.get_u_size())
    assert (decomp.get_l_size() == result.get_l_size())
    return result

def bij_g_3_arrow_to_network(decomp):
    three_connected_rooted_planar_graph = decomp.first
    # Extract the components from the three connected rooted planar graph
    vertices_list = list(three_connected_rooted_planar_graph.vertices_list)
    edges_list = list(three_connected_rooted_planar_graph.edges_list)
    root_half_edge = three_connected_rooted_planar_graph.root_half_edge
    # Create and return the network.
    return NetworkClass(vertices_list, edges_list, root_half_edge)
=======
    return decomp
    
def bij_s_decomp_to_network(decomp):
    return decomp

def bij_p_decomp1_to_network(decomp):
    return decomp

def bij_p_decomp2_to_network(decomp):
    return decomp

def bij_g_3_arrow_to_network(decomp):
    return decomp
>>>>>>> 723c4904

def add_root_edge(decomp):
    #return decomp.second
    if isinstance(decomp, ZeroAtomClass):
        return UAtomClass()
    return decomp

def forget_direction_of_root_edge(decomp):
    return UDerivedClass(decomp, None)

two_connected_graph_grammar = DecompositionGrammar()
two_connected_graph_grammar.add_rules(three_connected_graph_grammar.get_rules())
two_connected_graph_grammar.add_rules({
    # networks
    'Link': Bij(U, bij_u_atom_to_network),  # introduce this just for readability
    'D': Link + S + P + H,
    'S': Bij((Link + P + H) * L * D, bij_s_decomp_to_network),
    'P': Bij((Link * SetSampler(1, S + H)), bij_p_decomp1_to_network) + Bij(SetSampler(2, S + H), bij_p_decomp2_to_network),
    'H': Bij(USubsSampler(G_3_arrow, D), bij_g_3_arrow_to_network),

    # l-derived networks
    'D_dx': S_dx + P_dx + H_dx,
    'S_dx': (P_dx + H_dx) * L * D + (U + P + H) * (D + L + D_dx), # todo bijection
    'P_dx': U * (S_dx + H_dx) * SetSampler(0, S + H) + (S_dx + H_dx) * SetSampler(1, S + H), # todo bijection
    'H_dx': USubsSampler(G_3_arrow_dx, D) + D_dx * USubsSampler(G_3_arrow_dy, D_dx),

    # 2 connected planar graphs
    'G_2_arrow': Trans(Z + D, add_root_edge, 'G_2_arrow'), # have to pass target class label to transformation sampler
    'F': L * L * G_2_arrow,
    'G_2_dy': Trans(F, forget_direction_of_root_edge, 'G_2_dy'),
    'G_2_dx': LDerFromUDerSampler(G_2_dy, 2.0),  # see p. 26

    # l-derived 2 connected planar graphs
    'G_2_arrow_dx': Trans(D_dx, add_root_edge, 'G_2_arrow_dx'),
    'F_dx': L * L * G_2_arrow_dx + (L + L) * G_2_arrow, # notice that 2 * L = L + L
    'G_2_dy_dx': Trans(F_dx, forget_direction_of_root_edge, 'G_2_dy_dx'),
    'G_2_dx_dx': LDerFromUDerSampler(G_2_dy_dx, 1.0),  # see 5.5 # todo here we have to somehow convert dy_dx to dx_dy before calling LDerFromUDer
})
two_connected_graph_grammar.init()<|MERGE_RESOLUTION|>--- conflicted
+++ resolved
@@ -55,7 +55,6 @@
     return root_half_edge
 
 def bij_u_atom_to_network(decomp):
-<<<<<<< HEAD
     vertices_list = []
     edges_list = []
     root_half_edge = _create_root_network_edge()
@@ -109,21 +108,6 @@
     root_half_edge = three_connected_rooted_planar_graph.root_half_edge
     # Create and return the network.
     return NetworkClass(vertices_list, edges_list, root_half_edge)
-=======
-    return decomp
-    
-def bij_s_decomp_to_network(decomp):
-    return decomp
-
-def bij_p_decomp1_to_network(decomp):
-    return decomp
-
-def bij_p_decomp2_to_network(decomp):
-    return decomp
-
-def bij_g_3_arrow_to_network(decomp):
-    return decomp
->>>>>>> 723c4904
 
 def add_root_edge(decomp):
     #return decomp.second
